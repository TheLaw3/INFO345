# cf_sklearn.py
import argparse, json, math
from pathlib import Path
import numpy as np
import pandas as pd
from scipy.sparse import csr_matrix
from sklearn.neighbors import NearestNeighbors

# ------- metrics -------
def ndcg_at_k(rec_items, rel_set, k):
    if k == 0: return 0.0
    dcg = 0.0
    for rank, iid in enumerate(rec_items[:k], start=1):
        if iid in rel_set:
            dcg += 1.0 / math.log2(rank + 1)
    ideal = min(k, len(rel_set))
    if ideal == 0: return 0.0
    idcg = sum(1.0 / math.log2(r + 1) for r in range(1, ideal + 1))
    return dcg / idcg

def precision_at_k(rec_items, rel_set, k):
    if k == 0: return 0.0
    return sum(i in rel_set for i in rec_items[:k]) / k

def recall_at_k(rec_items, rel_set, k):
    if not rel_set: return np.nan
    return sum(i in rel_set for i in rec_items[:k]) / len(rel_set)

def hitrate_at_k(rec_items, rel_set, k):
    return 1.0 if any(i in rel_set for i in rec_items[:k]) else 0.0

def eval_topk(recs_df, eval_df, k):
    rel_per_user = eval_df.groupby("user_id")["item_id"].apply(set)
    recs_k = recs_df[recs_df["rank"] <= k]
    got = recs_k.groupby("user_id")["item_id"].apply(list)
    users = sorted(rel_per_user.index.intersection(got.index))
    precs, recs, ndcgs, hits = [], [], [], []
    for u in users:
        rel, rec = rel_per_user[u], got[u]
        precs.append(precision_at_k(rec, rel, k))
        r = recall_at_k(rec, rel, k)
        if not np.isnan(r): recs.append(r)
        ndcgs.append(ndcg_at_k(rec, rel, k))
        hits.append(hitrate_at_k(rec, rel, k))
    return {
        "users_evaluated": int(len(users)),
        f"precision@{k}": float(np.mean(precs)) if precs else 0.0,
        f"recall@{k}": float(np.mean(recs)) if recs else 0.0,
        f"ndcg@{k}": float(np.mean(ndcgs)) if ndcgs else 0.0,
        f"hit_rate@{k}": float(np.mean(hits)) if hits else 0.0,
    }

# ------- CF model (item-kNN with cosine) -------
class ItemKNN:
    def __init__(self, n_neighbors=200, metric="cosine"):
        self.n_neighbors = n_neighbors
        self.metric = metric
        self.model = NearestNeighbors(n_neighbors=n_neighbors+1, metric=metric, algorithm="brute")
        self.item_index = None
        self.user_index = None
        self.R = None  # CSR users x items
        self.neigh_ind = None
        self.neigh_sim = None
        self._inv_item_index = None
        self._seen = None
<<<<<<< HEAD
        self._eff_neighbors = None
=======
>>>>>>> 1b99fb3e

    def fit(self, train_df):
        train_df = train_df.drop_duplicates(subset=["user_id","item_id"], keep="last").copy()
        # map ids
        users = train_df["user_id"].astype(str).unique()
        items = train_df["item_id"].astype(str).unique()
        self.user_index = {u:i for i,u in enumerate(users)}
        self.item_index = {it:j for j,it in enumerate(items)}
        self._inv_item_index = {j: it for it, j in self.item_index.items()}

        # build matrix
        ui = train_df["user_id"].map(self.user_index).values
        ii = train_df["item_id"].map(self.item_index).values
        rr = train_df["rating"].astype(float).values
        self.R = csr_matrix((rr, (ui, ii)), shape=(len(users), len(items)))

        if len(items) < 2:
            raise ValueError("Training data needs at least two distinct items for kNN")
        eff_neighbors = min(self.n_neighbors, max(1, len(items) - 1))
        self._eff_neighbors = eff_neighbors
        self.model.set_params(n_neighbors=eff_neighbors + 1)

        # item vectors = columns -> shape (n_items, n_users)
        X = self.R.T  # CSR items x users
        self.model.fit(X)

        # precompute neighbors
        distances, indices = self.model.kneighbors(X, return_distance=True)
        # cosine distance d => similarity s = 1 - d
        self.neigh_ind = indices
        self.neigh_sim = 1.0 - distances

        # cache items seen by each user (string ids)
        self._seen = {str(u): set(g["item_id"].astype(str).str.strip())
                      for u, g in train_df.groupby("user_id")}

    def recommend_for_users(self, eval_users, K=10, max_neigh=None):
        eff = self._eff_neighbors or self.n_neighbors
        if max_neigh is None or max_neigh > eff:
            max_neigh = eff
        rows = []
        if self._seen is None:
            self._seen = {}

        for u in eval_users:
            u = str(u)
            if u not in self.user_index:
                continue
            uidx = self.user_index[u]
            # user rated items and ratings
            start = self.R.indptr[uidx]
            end   = self.R.indptr[uidx+1]
            rated_items = self.R.indices[start:end]
            rated_vals  = self.R.data[start:end]
            if rated_items.size == 0:
                continue

            scores = {}
            seen_u = self._seen.get(u, set())
            for i_idx, r in zip(rated_items, rated_vals):
                neighs = self.neigh_ind[i_idx, 1:max_neigh+1]   # skip self at [0]
                sims   = self.neigh_sim[i_idx, 1:max_neigh+1]
                for j_idx, s in zip(neighs, sims):
                    iid = self._inv_item_index.get(j_idx)
                    if iid is None:
                        continue
                    if iid in seen_u:
                        continue
                    scores[iid] = scores.get(iid, 0.0) + float(s) * float(r)

            if not scores:
                continue
            top = sorted(scores.items(), key=lambda x: x[1], reverse=True)[:K]
            rows += [{"user_id": u, "item_id": iid, "rank": r+1, "score": float(sc), "source":"sklearn_knn"}
                     for r, (iid, sc) in enumerate(top)]
        return pd.DataFrame(rows)

def load_splits(train_path, val_path, test_path):
    train = pd.read_csv(train_path)
    val   = pd.read_csv(val_path)
    test  = pd.read_csv(test_path)
    cleaned = []
    for df in (train, val, test):
<<<<<<< HEAD
        df = df.dropna(subset=["user_id", "item_id"]).copy()
=======
>>>>>>> 1b99fb3e
        df["user_id"] = df["user_id"].astype(str).str.strip()
        df["item_id"] = df["item_id"].astype(str).str.strip()
        df["rating"]  = pd.to_numeric(df["rating"], errors="coerce").clip(1,5)
        df = df.dropna(subset=["rating"])
        df = df.drop_duplicates(subset=["user_id","item_id"], keep="last")
        cleaned.append(df)
    return cleaned

def log_relevance_coverage(split_df, split_name, item_index, threshold):
    rel = split_df[split_df["rating"] >= threshold][["user_id", "item_id"]].copy()
    if rel.empty:
        print(f"{split_name}: no interactions above threshold={threshold}", flush=True)
        return

    rel["item_id"] = rel["item_id"].astype(str).str.strip()
    rel["covered"] = rel["item_id"].isin(item_index)

    users_total = rel["user_id"].nunique()
    users_with_covered = rel.groupby("user_id")["covered"].any().sum()
    items_total = rel["item_id"].nunique()
    items_covered = rel.loc[rel["covered"], "item_id"].nunique()

    print(
        f"{split_name}: relevant_items={items_total}, covered_items={items_covered}, "
        f"users_with_covered={users_with_covered}/{users_total}",
        flush=True,
    )

def log_relevance_coverage(split_df, split_name, item_index, threshold):
    rel = split_df[split_df["rating"] >= threshold][["user_id", "item_id"]].copy()
    if rel.empty:
        print(f"{split_name}: no interactions above threshold={threshold}", flush=True)
        return

    rel["item_id"] = rel["item_id"].astype(str).str.strip()
    rel["covered"] = rel["item_id"].isin(item_index)

    users_total = rel["user_id"].nunique()
    users_with_covered = rel.groupby("user_id")["covered"].any().sum()
    items_total = rel["item_id"].nunique()
    items_covered = rel.loc[rel["covered"], "item_id"].nunique()

    print(
        f"{split_name}: relevant_items={items_total}, covered_items={items_covered}, "
        f"users_with_covered={users_with_covered}/{users_total}",
        flush=True,
    )

if __name__ == "__main__":
    ap = argparse.ArgumentParser()
    ap.add_argument("--train", required=True)
    ap.add_argument("--val",   required=True)
    ap.add_argument("--test",  required=True)
    ap.add_argument("--k_top", type=int, default=10)
    ap.add_argument("--neighbors", type=int, default=200)
    ap.add_argument("--threshold", type=float, default=4.0)
    ap.add_argument("--outdir", default="out/cf_sklearn")
    args = ap.parse_args()

    outdir = Path(args.outdir); outdir.mkdir(parents=True, exist_ok=True)
    train, val, test = load_splits(args.train, args.val, args.test)

    # fit item-kNN
    model = ItemKNN(n_neighbors=args.neighbors, metric="cosine")
    model.fit(train)

    item_ids = set(model.item_index.keys())
    log_relevance_coverage(val, "val", item_ids, args.threshold)
    log_relevance_coverage(test, "test", item_ids, args.threshold)

    # build relevance sets
    val_rel  = val[val["rating"]  >= args.threshold][["user_id","item_id","rating"]]
    test_rel = test[test["rating"] >= args.threshold][["user_id","item_id","rating"]]

    # recommend for val/test users
    val_users  = val["user_id"].unique().tolist()
    test_users = test["user_id"].unique().tolist()
    recs_val  = model.recommend_for_users(val_users,  K=args.k_top)
    recs_test = model.recommend_for_users(test_users, K=args.k_top)
    recs_val.to_csv(outdir/"val_recs_knn_sklearn.csv", index=False)
    recs_test.to_csv(outdir/"test_recs_knn_sklearn.csv", index=False)

    # evaluate Top-K
    res_val  = eval_topk(recs_val,  val_rel,  args.k_top)
    res_test = eval_topk(recs_test, test_rel, args.k_top)

    # rating prediction baselines for reference (not primary for KNN ranking)
    # you can compute a weighted score RMSE if needed, but Top-K is main.

    metrics = {
        "model": "item-kNN sklearn cosine",
        "params": {"neighbors": args.neighbors, "k_top": args.k_top},
        "topk": {"val": res_val, "test": res_test},
        "files": {
            "val_recs": str((outdir/"val_recs_knn_sklearn.csv").resolve()),
            "test_recs": str((outdir/"test_recs_knn_sklearn.csv").resolve()),
        }
    }
    (outdir/"cf_sklearn_metrics.json").write_text(json.dumps(metrics, indent=2))
    print(json.dumps(metrics, indent=2))<|MERGE_RESOLUTION|>--- conflicted
+++ resolved
@@ -63,10 +63,6 @@
         self.neigh_sim = None
         self._inv_item_index = None
         self._seen = None
-<<<<<<< HEAD
-        self._eff_neighbors = None
-=======
->>>>>>> 1b99fb3e
 
     def fit(self, train_df):
         train_df = train_df.drop_duplicates(subset=["user_id","item_id"], keep="last").copy()
@@ -150,10 +146,6 @@
     test  = pd.read_csv(test_path)
     cleaned = []
     for df in (train, val, test):
-<<<<<<< HEAD
-        df = df.dropna(subset=["user_id", "item_id"]).copy()
-=======
->>>>>>> 1b99fb3e
         df["user_id"] = df["user_id"].astype(str).str.strip()
         df["item_id"] = df["item_id"].astype(str).str.strip()
         df["rating"]  = pd.to_numeric(df["rating"], errors="coerce").clip(1,5)
